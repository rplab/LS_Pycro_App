"""
This module contains all methods for the galvo scanning mirrors used to create the light sheet.
It uses NIDAQmx to set up tasks on the NIDAQ, which is connected to the mirrors.
NIDAQmx more or less takes the visual task creating of Labview and makes it programmatic. 
PyDAQ simple takes the C-based NIDaqMX methods and changes them into python methods. NIDAQmx
has the most awful documentation ever made , which unfortunately makes PyDAQmx just as bad. 
In all of these functions, we create a task, create channels on the NIDAQ to perform said task 
with, and then send data to those channels. I'll go through each of the methods more in-depth:

## SPIM Methods: 

#### dslm()

This is the default scanning mode and should be used in most circumstances.
Creates two analog output channels, one for each galvo mirror. The offset mirror (y-galvo) is the one
that us used to create the light sheet. A ramp sample (just a triangle wave) is sent to the DAQ, which 
it then repeatedly sends to the y-galvo mirror to create the time-averaged light sheet. 

#### dslm_not_scanning()

Same as dslm() except not scanning. Used to align the laser.

#### lsrm_not_scanning()

same as dslm_not_scanning except uses ligthsheet_readout_current_position
to set lower and upper values of scanning range.

#### lsrm()

Creates two analog channels in a retriggerable task so that laser scanning can be 
externally triggered. Currently, mirrors and camera are triggered simultaneously by the PLC. Scanning frequency 
in this mode is significantly lower than in continuous_scan() to work with the Hamamatsu Lightsheet Readout Mode.
Please read my guide on LSRM for more information on this.

#### exit()

Stops all tasks and sets galvo mirror voltages to 0.

## Future Changes
- Maybe put SPIMGalvoSettings in its own file
- scanning implementation could be reorganized and abstracted a lot. Not super important until more scanning modes
are created.
"""

import logging
import numpy as np

import nidaqmx
from nidaqmx.stream_writers import AnalogMultiChannelWriter

from LS_Pycro_App.hardware.exceptions_handle import handle_exception
from LS_Pycro_App.hardware.galvo.galvo_settings import GalvoSettings
from LS_Pycro_App.utils import constants


settings = GalvoSettings()
_logger = logging.getLogger(__name__)
_scan_output = nidaqmx.Task()
_cam_output = nidaqmx.Task()


@handle_exception
def set_dslm_mode():
    """
    Puts galvo mirrors into dslm (digitally scanned lightsheet microscopy) scanning mode.
    dslm scanning is just a linear ramp sweep over a voltage range. It is the standard laser 
    scanning mode.

    ### Requires the following attributes to be set in galvo settings:

    #### focus : float
        focus offset of laser (voltage offset to x-galvo mirror in mV)

    #### dslm_offset : float
        vertical offset of laser (voltage offset sent to y-galvo mirror in mV) used in cont_scan().

    #### dslm_scan_width : float
        Scanning range of laser (voltage range of scanning sample sent to y-galvo mirror)
    """
    _reset_tasks()
    # For DSLM, want the daq to generate samples continuously since we want the mirrors to scan continuously.
    sample_mode = nidaqmx.constants.AcquisitionType.CONTINUOUS
    _scan_output.timing.cfg_samp_clk_timing(settings.DSLM_SAMPLE_RATE,
                                            sample_mode=sample_mode,
                                            samps_per_chan=settings.DSLM_NUM_SAMPLES)
    # Adds pulse output channel to _cam_output task. The pulse output is to relay the digital signals
    # from the PLC to the camera.
    _cam_output.co_channels.add_co_pulse_chan_time(settings.CAM_CHANNEL,
                                                   low_time=settings.PULSE_TIME_S,
                                                   high_time=settings.PULSE_TIME_S)
    _cam_output.timing.cfg_implicit_timing(samps_per_chan=1)
    _cam_output.triggers.start_trigger.cfg_dig_edge_start_trig(settings.PLC_INPUT_CHANNEL)
    _cam_output.triggers.start_trigger.retriggerable = True
    # Sets scan data as triangle wave. This causes the galvo to scan back
    # and forth continuously across withe scan_width range, creating the
    # time-averaged light sheet.
    scan = _get_dslm_scan_sample()
    focus = _get_focus_sample(settings.DSLM_NUM_SAMPLES)
    # Writes analog data to out_stream
    writer = AnalogMultiChannelWriter(_scan_output.out_stream)
    writer.write_many_sample(np.array([focus, scan]))
    _scan_output.start()
    _cam_output.start()
    _logger.info(f"Galvo set to dslm mode.")


@handle_exception
def set_dslm_alignment_mode():
    """
    Same as dslm() but without the ramp sample sent to the y-galvo mirror. Used to align lasers for dslm().
    """
    _reset_tasks()
    # Same as continuous_scan but without the scanning or pulse channel.
    # Used to align laser.
    sample_mode = nidaqmx.constants.AcquisitionType.CONTINUOUS
    _scan_output.timing.cfg_samp_clk_timing(settings.DSLM_SAMPLE_RATE, 
                                            sample_mode=sample_mode,
                                            samps_per_chan=settings.DSLM_NUM_SAMPLES)
    scan = _get_alignment_scan_sample(settings.DSLM_NUM_SAMPLES, settings.dslm_offset)
    focus = _get_focus_sample(settings.DSLM_NUM_SAMPLES)
    writer = AnalogMultiChannelWriter(_scan_output.out_stream)
    writer.write_many_sample(np.array([focus, scan]))
    _scan_output.start()
    _logger.info(f"Galvo set to dslm alignment mode.")


@handle_exception
def set_lsrm_mode():
    """
    Scanning mode to be used in conjunction with the Hamamatsu camera's Lightsheet Readout Mode.
    If you don't know what this is, please read the Hamamatsu documentation (can be found in HardwareCommands class)
    as well as our internal documentation.

    ### Requires the following attributes to be set in settings:

    #### lsrm_upper : float
        upper limit of galvo scanning range in lsrm() in SPIMCommands. Note that it's the upper limit 
        by value, so when lsrm_upper is set correctly, the laser will actually be at the bottom of the camera feed.

    #### lsrm_lower : float
        lower limit of galvo scanning range in lsrm() in SPIMCommands

    #### lsrm_framerate : float
        framerate of camera in lightsheet readout mode.

    #### lsrm_laser_delay : float
        laser delay in ms in lsrm()

    #### lsrm_cam_delay : float
        cam delay in ms in lsrm()
    """
    _reset_tasks()
    # Configures clock timing. Note that the AcquisitionType here is FINITE instead of CONTINUOUS in DSLM.
    sample_mode = nidaqmx.constants.AcquisitionType.FINITE
    _scan_output.timing.cfg_samp_clk_timing(settings.get_lsrm_sample_rate(), 
                                            sample_mode=sample_mode,
                                            samps_per_chan=settings.LSRM_NUM_SAMPLES)
    # Creates start trigger and makes task retriggerable so that PLC pulses retrigger it. Also adds delay which acts
    # as the laser delay.
    _scan_output.triggers.start_trigger.cfg_dig_edge_start_trig(settings.PLC_INPUT_CHANNEL)
    _scan_output.triggers.start_trigger.retriggerable = True
    _scan_output.triggers.start_trigger.delay_units = nidaqmx.constants.DigitalWidthUnits.SECONDS
    _scan_output.triggers.start_trigger.delay = settings.lsrm_laser_delay*constants.MS_TO_S

    # Adds channel pulse output to _cam_output task. The delay added here is the camera delay. This whole block
    # just sets up the camera channel to output a pulse whenever a pulse is received at the _RETRIG_CHAN.
    # God this API is awful.
    _cam_output.co_channels.add_co_pulse_chan_time(settings.CAM_CHANNEL, 
                                                   initial_delay=settings.lsrm_cam_delay*constants.MS_TO_S,
                                                   low_time=settings.PULSE_TIME_S, 
                                                   high_time=settings.PULSE_TIME_S
                                                   ).co_enable_initial_delay_on_retrigger = True
    _cam_output.timing.cfg_implicit_timing(samps_per_chan=1)
    _cam_output.triggers.start_trigger.cfg_dig_edge_start_trig(settings.PLC_INPUT_CHANNEL)
    _cam_output.triggers.start_trigger.retriggerable = True
    scan = _get_lsrm_scan_sample()
    focus = _get_focus_sample(settings.LSRM_NUM_SAMPLES)
    writer = AnalogMultiChannelWriter(_scan_output.out_stream)
    writer.write_many_sample(np.array([focus, scan]))
    _scan_output.start()
    _cam_output.start()
    _logger.info(f"Galvo set to lsrm mode.")


@handle_exception
def set_lsrm_alignment_mode():
    """
    Same as dslm_not_scanning() except uses lsrm_cur_pos attribute instead of dslm_offset. Used to
    align lasers for lsrm().
    """
    _reset_tasks()
    sample_mode=nidaqmx.constants.AcquisitionType.CONTINUOUS
    _scan_output.timing.cfg_samp_clk_timing(settings.DSLM_SAMPLE_RATE, 
                                            sample_mode=sample_mode,
                                            samps_per_chan=settings.DSLM_NUM_SAMPLES)
    scan = _get_alignment_scan_sample(settings.DSLM_NUM_SAMPLES, settings.lsrm_cur_pos)
    focus = _get_focus_sample(settings.DSLM_NUM_SAMPLES)
    writer = AnalogMultiChannelWriter(_scan_output.out_stream)
    writer.write_many_sample(np.array([focus, scan]))
    _scan_output.start()
    _logger.info(f"Galvo set to lsrm alignment mode.")


<<<<<<< HEAD
def _reset_tasks():
    """
    closes DAQ tasks and creates new, empty tasks with the same variable names.
    """
    global _scan_output, _cam_output
    _scan_output.close()
    _cam_output.close()
    _scan_output = nidaqmx.Task()
    _cam_output = nidaqmx.Task()
    _scan_output.ao_channels.add_ao_voltage_chan(settings.FOCUS_CHANNEL)
    _scan_output.ao_channels.add_ao_voltage_chan(settings.OFFSET_CHANNEL)


=======
>>>>>>> df1d7101
def exit():
    """
    Resets all voltages to 0 and then closes tasks. Should be called after current
    galvo settings are written to config.
    """
    settings.focus = 0
    settings.dslm_offset = 0
    settings.dslm_scan_width = 0
    set_dslm_mode()
<<<<<<< HEAD
    _scan_output.close()
    _cam_output.close()
=======
    _scan_output.close
    _cam_output.close()


def _get_alignment_scan_sample(num_samples: int, offset: float):
    return np.zeros(num_samples) + offset


def _get_dslm_scan_sample():
    """
    Creates scan sample to be sent to the DAQ for dslm. First, creates linspace from range -scan_width/2 to
    scan_width/2 (so total scan width is scan_width). Then, appends reverse of created linspace to itself so that
    a triangle sample is made. 
    """
    scan = np.linspace(-1*settings.dslm_scan_width/2, settings.dslm_scan_width/2, int(settings.DSLM_NUM_SAMPLES/2))
    scan = np.concatenate((scan, scan[::-1]), 0) + settings.dslm_offset
    return scan


def _get_focus_sample(num_samples: int):
    """
    creates focus sample to be sent to DAQ for dslm.
    """
    return settings.focus*np.ones(num_samples)


def _get_lsrm_scan_sample():
    return np.linspace(settings.lsrm_lower, settings.lsrm_upper, settings.LSRM_NUM_SAMPLES)


def _reset_tasks():
    """
    closes DAQ tasks and creates new, empty tasks with the same variable names.
    """
    global _scan_output, _cam_output
    _scan_output.close()
    _cam_output.close()
    _scan_output = nidaqmx.Task()
    _cam_output = nidaqmx.Task()
    _scan_output.ao_channels.add_ao_voltage_chan(settings.FOCUS_CHANNEL)
    _scan_output.ao_channels.add_ao_voltage_chan(settings.OFFSET_CHANNEL)
>>>>>>> df1d7101
<|MERGE_RESOLUTION|>--- conflicted
+++ resolved
@@ -201,7 +201,45 @@
     _logger.info(f"Galvo set to lsrm alignment mode.")
 
 
-<<<<<<< HEAD
+def exit():
+    """
+    Resets all voltages to 0 and then closes tasks. Should be called after current
+    galvo settings are written to config.
+    """
+    settings.focus = 0
+    settings.dslm_offset = 0
+    settings.dslm_scan_width = 0
+    set_dslm_mode()
+    _scan_output.close()
+    _cam_output.close()
+
+
+def _get_alignment_scan_sample(num_samples: int, offset: float):
+    return np.zeros(num_samples) + offset
+
+
+def _get_dslm_scan_sample():
+    """
+    Creates scan sample to be sent to the DAQ for dslm. First, creates linspace from range -scan_width/2 to
+    scan_width/2 (so total scan width is scan_width). Then, appends reverse of created linspace to itself so that
+    a triangle sample is made. 
+    """
+    scan = np.linspace(-1*settings.dslm_scan_width/2, settings.dslm_scan_width/2, int(settings.DSLM_NUM_SAMPLES/2))
+    scan = np.concatenate((scan, scan[::-1]), 0) + settings.dslm_offset
+    return scan
+
+
+def _get_focus_sample(num_samples: int):
+    """
+    creates focus sample to be sent to DAQ for dslm.
+    """
+    return settings.focus*np.ones(num_samples)
+
+
+def _get_lsrm_scan_sample():
+    return np.linspace(settings.lsrm_lower, settings.lsrm_upper, settings.LSRM_NUM_SAMPLES)
+
+
 def _reset_tasks():
     """
     closes DAQ tasks and creates new, empty tasks with the same variable names.
@@ -212,63 +250,4 @@
     _scan_output = nidaqmx.Task()
     _cam_output = nidaqmx.Task()
     _scan_output.ao_channels.add_ao_voltage_chan(settings.FOCUS_CHANNEL)
-    _scan_output.ao_channels.add_ao_voltage_chan(settings.OFFSET_CHANNEL)
-
-
-=======
->>>>>>> df1d7101
-def exit():
-    """
-    Resets all voltages to 0 and then closes tasks. Should be called after current
-    galvo settings are written to config.
-    """
-    settings.focus = 0
-    settings.dslm_offset = 0
-    settings.dslm_scan_width = 0
-    set_dslm_mode()
-<<<<<<< HEAD
-    _scan_output.close()
-    _cam_output.close()
-=======
-    _scan_output.close
-    _cam_output.close()
-
-
-def _get_alignment_scan_sample(num_samples: int, offset: float):
-    return np.zeros(num_samples) + offset
-
-
-def _get_dslm_scan_sample():
-    """
-    Creates scan sample to be sent to the DAQ for dslm. First, creates linspace from range -scan_width/2 to
-    scan_width/2 (so total scan width is scan_width). Then, appends reverse of created linspace to itself so that
-    a triangle sample is made. 
-    """
-    scan = np.linspace(-1*settings.dslm_scan_width/2, settings.dslm_scan_width/2, int(settings.DSLM_NUM_SAMPLES/2))
-    scan = np.concatenate((scan, scan[::-1]), 0) + settings.dslm_offset
-    return scan
-
-
-def _get_focus_sample(num_samples: int):
-    """
-    creates focus sample to be sent to DAQ for dslm.
-    """
-    return settings.focus*np.ones(num_samples)
-
-
-def _get_lsrm_scan_sample():
-    return np.linspace(settings.lsrm_lower, settings.lsrm_upper, settings.LSRM_NUM_SAMPLES)
-
-
-def _reset_tasks():
-    """
-    closes DAQ tasks and creates new, empty tasks with the same variable names.
-    """
-    global _scan_output, _cam_output
-    _scan_output.close()
-    _cam_output.close()
-    _scan_output = nidaqmx.Task()
-    _cam_output = nidaqmx.Task()
-    _scan_output.ao_channels.add_ao_voltage_chan(settings.FOCUS_CHANNEL)
-    _scan_output.ao_channels.add_ao_voltage_chan(settings.OFFSET_CHANNEL)
->>>>>>> df1d7101
+    _scan_output.ao_channels.add_ao_voltage_chan(settings.OFFSET_CHANNEL)